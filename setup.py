--- conflicted
+++ resolved
@@ -1,27 +1,17 @@
 # -*- coding: utf-8 -*-
 import re
-import sys
 from setuptools import setup
-from setuptools.command.test import test as TestCommand
 
 
 REQUIRES = [
     'docopt==0.6.2',
-<<<<<<< HEAD
-    'numexpr==2.6.2',
-    'numpy==1.12.0',
-    'pandas>=0.19.0',
-    'tornado==4.4.2',
-    'lz4==0.8.2',
     'blosc==1.5.0',
     'pyzmq==16.0.2',
     'setproctitle==1.1.10',
-=======
     'numpy==1.13.3',
     'pandas==0.21.0',
     'tornado==4.5.2',
     'lz4==0.10.1'
->>>>>>> 395feaea
 ]
 
 
