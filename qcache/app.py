import base64
import json
import re
import ssl
import time

from tornado.ioloop import IOLoop
from tornado.web import RequestHandler, Application, url, HTTPError

from qcache.compression import CompressedContentEncoding, decoded_body
from qcache.constants import CONTENT_TYPE_JSON, CONTENT_TYPE_CSV
from qcache.in_process_cache import InProcessCache, QueryResult, InsertResult
from qcache.qframe import FILTER_ENGINE_NUMEXPR


class ResponseCode(object):
    OK = 200
    CREATED = 201

    BAD_REQUEST = 400
    UNAUTHORIZED = 401
    NOT_FOUND = 404
    NOT_ACCEPTABLE = 406
    UNSUPPORTED_MEDIA_TYPE = 415

ACCEPTED_TYPES = {CONTENT_TYPE_JSON, CONTENT_TYPE_CSV}  # text/*, */*?
CHARSET_REGEX = re.compile('charset=([A-Za-z0-9_-]+)')

auth_user = None
auth_password = None


def auth_enabled():
    return auth_user is not None and auth_password is not None


def credentials_correct(provided_user, provided_password):
    return provided_user == auth_user and provided_password == auth_password


def http_auth(handler_class):
    """
    Basic auth decorator. Based on the decorator found here:
    https://simplapi.wordpress.com/2014/03/26/python-tornado-and-decorator/
    """

    def set_401(handler):
        handler.set_status(ResponseCode.UNAUTHORIZED)
        handler.set_header('WWW-Authenticate', 'Basic realm=Restricted')
        handler._transforms = []
        handler.finish()

    def wrap_execute(handler_execute):
        def is_authenticated(handler):
            if not auth_enabled():
                return True

            auth_header = handler.request.headers.get('Authorization')
            if auth_header is None or not auth_header.startswith('Basic '):
                set_401(handler)
                return False

            auth_decoded = base64.decodebytes(auth_header[6:].encode('utf-8')).decode('utf-8')
            user, password = auth_decoded.split(':', 2)

            if not credentials_correct(user, password):
                set_401(handler)
                return False

            return True

        def _execute(self, transforms, *args, **kwargs):
            if not is_authenticated(self):
                return False

            return handler_execute(self, transforms, *args, **kwargs)

        return _execute

    handler_class._execute = wrap_execute(handler_class._execute)
    return handler_class


class AppState(object):
    def __init__(self):
        self.query_count = 0


@http_auth
class DatasetHandler(RequestHandler):
    def initialize(self, cache):
        self.cache = cache

    def prepare(self):
        self.request_start = time.time()

    def accept_type(self):
        accept_types = [t.strip() for t in self.request.headers.get('Accept', CONTENT_TYPE_JSON).split(',')]
        for t in accept_types:
            if t in ACCEPTED_TYPES:
                return t

        raise HTTPError(ResponseCode.NOT_ACCEPTABLE)

    def content_type(self):
        header = self.request.headers.get("Content-Type", CONTENT_TYPE_CSV).split(';')
        content_type = header[0]
        if content_type not in ACCEPTED_TYPES:
            raise HTTPError(ResponseCode.UNSUPPORTED_MEDIA_TYPE,
                            "Content-Type '{content_type}' not supported".format(content_type=content_type))

        if len(header) > 1:
            m = CHARSET_REGEX.match(header[1].strip())
            if m and m.group(1) != 'utf-8':
                raise HTTPError(ResponseCode.UNSUPPORTED_MEDIA_TYPE,
                                "charset={charset} not supported, only utf-8".format(charset=m.group(1)))

        return content_type

    def header_to_key_values(self, header_name):
        header_value = self.request.headers.get(header_name, None)
        if not header_value:
            return None

        key_values = []
        for key_value in header_value.split(';'):
            key_values.append(tuple(s.strip() for s in key_value.split('=')))

        return key_values

    def dtypes(self):
        types = self.header_to_key_values('X-QCache-types')
        if not types:
            return None

        dtypes = {}
        for column_name, type_name in types:
            if type_name == 'string':
                dtypes[column_name] = 'object'
            elif type_name == 'enum':
                dtypes[column_name] = 'category'
            else:
                raise HTTPError(ResponseCode.BAD_REQUEST,
                                'Unrecognized type name "{type_name}" for column "{column_name}"'.format(
                                    type_name=type_name, column_name=column_name))

        return dtypes

    def stand_in_columns(self):
        return self.header_to_key_values('X-QCache-stand-in-columns')

    def query(self, dataset_key, q):
        accept_type = self.accept_type()
        result = self.cache.query(dataset_key=dataset_key,
                                  q=q,
                                  filter_engine=self.request.headers.get('X-QCache-filter-engine', None),
                                  stand_in_columns=self.stand_in_columns(),
                                  accept_type=accept_type)

        if result.status == QueryResult.STATUS_SUCCESS:
            self.set_header("Content-Type", "{content_type}; charset=utf-8".format(content_type=result.content_type))
            self.set_header("X-QCache-unsliced-length", result.unsliced_length)
            self.write(result.data)
        elif result.status == QueryResult.STATUS_NOT_FOUND:
            raise HTTPError(ResponseCode.NOT_FOUND)
<<<<<<< HEAD

        qf = self.dataset_cache[dataset_key]
        try:
            filter_engine = self.request.headers.get('X-QCache-filter-engine', None) or self.default_filter_engine
            result_frame = qf.query(q, filter_engine=filter_engine, stand_in_columns=self.stand_in_columns())
        except MalformedQueryException as e:
            self.write(json.dumps({'error': str(e)}))
=======
        elif result.status == QueryResult.STATUS_MALFORMED_QUERY:
            self.write(json.dumps({'error': result.data}))
>>>>>>> 2e58b583
            self.set_status(ResponseCode.BAD_REQUEST)
        else:
            raise Exception("Unknown query status: {}".format(result.status))

    def q_json_to_dict(self, q_json):
        try:
            return json.loads(q_json)
        except ValueError:
            self.write(json.dumps({'error': 'Could not load JSON: {json}'.format(json=json)}))
            self.set_status(ResponseCode.BAD_REQUEST)

        return None

    def get(self, dataset_key, optional_q):
        if optional_q:
            # There should not be a q URL for the GET method, it's supposed to take
            # q as a query parameter
            raise HTTPError(ResponseCode.NOT_FOUND)

        q_dict = self.q_json_to_dict(self.get_argument('q', default=''))
        if q_dict is not None:
            self.query(dataset_key, q_dict)

    def post(self, dataset_key, optional_q):
        if optional_q:
            q_dict = self.q_json_to_dict(decoded_body(self.request))
            if q_dict is not None:
                self.query(dataset_key, q_dict)
            return

        result = self.cache.insert(dataset_key=dataset_key,
                                   data=decoded_body(self.request),
                                   content_type=self.content_type(),
                                   data_types=self.dtypes(),
                                   stand_in_columns=self.stand_in_columns())

        if result.status == InsertResult.STATUS_SUCCESS:
            self.set_status(ResponseCode.CREATED)
            self.write("")
        else:
<<<<<<< HEAD
            durations_until_eviction = self.dataset_cache.ensure_free(len(input_data) / 2)
            data = json.loads(input_data)
            qf = QFrame.from_dicts(data, stand_in_columns=self.stand_in_columns())

        self.dataset_cache[dataset_key] = qf
        self.set_status(ResponseCode.CREATED)
        self.stats.inc('size_evict_count', count=len(durations_until_eviction))
        self.stats.inc('store_count')
        self.stats.append('store_row_counts', len(qf))
        self.stats.append('store_durations', time.time() - t0)
        self.stats.extend('durations_until_eviction', durations_until_eviction)
        self.write("")
=======
            raise Exception("Unknown insert status: {}".format(result.status))
>>>>>>> 2e58b583

    def delete(self, dataset_key, optional_q):
        if optional_q:
            # There should not be a q parameter for the delete method
            raise HTTPError(ResponseCode.NOT_FOUND)

        self.cache.delete(dataset_key)
        self.write("")


@http_auth
class StatusHandler(RequestHandler):
    def get(self):
        self.write("OK")


@http_auth
class StatisticsHandler(RequestHandler):
    def initialize(self, cache):
        self.cache = cache

    def get(self):
        self.set_header("Content-Type", "application/json; charset=utf-8")
        self.write(json.dumps(self.cache.statistics()))


def make_app(url_prefix='/qcache', debug=False, max_cache_size=1000000000, max_age=0,
             statistics_buffer_size=1000, basic_auth=None, default_filter_engine=FILTER_ENGINE_NUMEXPR):
    if basic_auth:
        global auth_user, auth_password
        auth_user, auth_password = basic_auth.split(':', 2)

    cache = InProcessCache(statistics_buffer_size=statistics_buffer_size,
                           max_cache_size=max_cache_size,
                           max_age=max_age,
                           default_filter_engine=default_filter_engine)
    return Application([
                           url(r"{url_prefix}/dataset/([A-Za-z0-9\-_]+)/?(q)?".format(url_prefix=url_prefix),
                               DatasetHandler,
                               dict(cache=cache),
                               name="dataset"),
                           url(r"{url_prefix}/status".format(url_prefix=url_prefix),
                               StatusHandler,
                               dict(),
                               name="status"),
                           url(r"{url_prefix}/statistics".format(url_prefix=url_prefix),
                               StatisticsHandler,
                               dict(cache=cache),
                               name="statistics")
                       ], debug=debug, transforms=[CompressedContentEncoding])


def ssl_options(certfile, cafile=None):
    if certfile:
        print("Enabling TLS")
        ssl_context = ssl.create_default_context(purpose=ssl.Purpose.CLIENT_AUTH, cafile=cafile)
        ssl_context.load_cert_chain(certfile)

        if cafile:
            print("Enabling client certificate verification")
            ssl_context.verify_mode = ssl.CERT_REQUIRED
        return dict(ssl_options=ssl_context)

    return {}


def run(port=8888, max_cache_size=1000000000, max_age=0, statistics_buffer_size=1000,
        debug=False, certfile=None, cafile=None, basic_auth=None, default_filter_engine=FILTER_ENGINE_NUMEXPR):
    if basic_auth and not certfile:
        print("TLS must be enabled to use basic auth!")
        return

    print("Starting on port {port}, max cache size {max_cache_size} bytes, max age {max_age} seconds,"
          " statistics_buffer_size {statistics_buffer_size}, debug={debug},"
          " default_filter_engine={default_filter_engine}".format(
        port=port, max_cache_size=max_cache_size, max_age=max_age,
        statistics_buffer_size=statistics_buffer_size, debug=debug,
        default_filter_engine=default_filter_engine))

    app = make_app(
        debug=debug, max_cache_size=max_cache_size, max_age=max_age,
        statistics_buffer_size=statistics_buffer_size, basic_auth=basic_auth,
        default_filter_engine=default_filter_engine)

    args = {}
    args.update(ssl_options(certfile=certfile, cafile=cafile))
    app.listen(port, max_buffer_size=max_cache_size, **args)
    IOLoop.current().start()


if __name__ == "__main__":
    run()<|MERGE_RESOLUTION|>--- conflicted
+++ resolved
@@ -163,18 +163,8 @@
             self.write(result.data)
         elif result.status == QueryResult.STATUS_NOT_FOUND:
             raise HTTPError(ResponseCode.NOT_FOUND)
-<<<<<<< HEAD
-
-        qf = self.dataset_cache[dataset_key]
-        try:
-            filter_engine = self.request.headers.get('X-QCache-filter-engine', None) or self.default_filter_engine
-            result_frame = qf.query(q, filter_engine=filter_engine, stand_in_columns=self.stand_in_columns())
-        except MalformedQueryException as e:
-            self.write(json.dumps({'error': str(e)}))
-=======
         elif result.status == QueryResult.STATUS_MALFORMED_QUERY:
             self.write(json.dumps({'error': result.data}))
->>>>>>> 2e58b583
             self.set_status(ResponseCode.BAD_REQUEST)
         else:
             raise Exception("Unknown query status: {}".format(result.status))
@@ -215,22 +205,7 @@
             self.set_status(ResponseCode.CREATED)
             self.write("")
         else:
-<<<<<<< HEAD
-            durations_until_eviction = self.dataset_cache.ensure_free(len(input_data) / 2)
-            data = json.loads(input_data)
-            qf = QFrame.from_dicts(data, stand_in_columns=self.stand_in_columns())
-
-        self.dataset_cache[dataset_key] = qf
-        self.set_status(ResponseCode.CREATED)
-        self.stats.inc('size_evict_count', count=len(durations_until_eviction))
-        self.stats.inc('store_count')
-        self.stats.append('store_row_counts', len(qf))
-        self.stats.append('store_durations', time.time() - t0)
-        self.stats.extend('durations_until_eviction', durations_until_eviction)
-        self.write("")
-=======
             raise Exception("Unknown insert status: {}".format(result.status))
->>>>>>> 2e58b583
 
     def delete(self, dataset_key, optional_q):
         if optional_q:
