--- conflicted
+++ resolved
@@ -13,14 +13,9 @@
 
 from qcache.cache.cache_common import QueryResult, InsertResult, Result
 from qcache.compression import CompressedContentEncoding, decoded_body
-<<<<<<< HEAD
 from qcache.constants import CONTENT_TYPE_JSON, CONTENT_TYPE_CSV
-from qcache.qframe import FILTER_ENGINE_NUMEXPR, DTypes
+from qcache.qframe import DTypes
 from qcache.cache.sharded_cache import ShardedCache
-=======
-from qcache.qframe import MalformedQueryException, QFrame
-from qcache.statistics import Statistics
->>>>>>> 395feaea
 
 
 class ResponseCode:
@@ -108,15 +103,8 @@
 
 @http_auth
 class DatasetHandler(RequestHandler):
-<<<<<<< HEAD
     def initialize(self, cache: ShardedCache):
         self.cache = cache
-=======
-    def initialize(self, dataset_cache, state, stats):
-        self.dataset_cache = dataset_cache
-        self.state = state
-        self.stats = stats
->>>>>>> 395feaea
 
     def prepare(self):
         self.request_start: float = time.time()
@@ -194,7 +182,6 @@
         accept_type = self.accept_type()
         result = self.cache.query(dataset_key=dataset_key,
                                   q=q,
-                                  filter_engine=self.request.headers.get('X-QCache-filter-engine', None),
                                   stand_in_columns=self.stand_in_columns(),
                                   accept_type=accept_type)
 
@@ -204,17 +191,8 @@
             self.write(result.data)
         elif result.status == QueryResult.STATUS_NOT_FOUND:
             raise HTTPError(ResponseCode.NOT_FOUND)
-<<<<<<< HEAD
         elif result.status == QueryResult.STATUS_MALFORMED_QUERY:
             self.write(json.dumps({'error': result.data}))
-=======
-
-        qf = self.dataset_cache[dataset_key]
-        try:
-            result_frame = qf.query(q, stand_in_columns=self.stand_in_columns())
-        except MalformedQueryException as e:
-            self.write(json.dumps({'error': e.message}))
->>>>>>> 395feaea
             self.set_status(ResponseCode.BAD_REQUEST)
         else:
             raise Exception("Unknown query status: {}".format(result.status))
@@ -279,6 +257,7 @@
         self.write("")
 
 
+
 @http_auth
 class StatusHandler(RequestHandler):
     def initialize(self, cache: ShardedCache):
@@ -303,12 +282,7 @@
         self.write(json.dumps(self.cache.statistics()))
 
 
-<<<<<<< HEAD
 def make_app(cache: ShardedCache, url_prefix: str='/qcache', debug: bool=False, basic_auth: Optional[str]=None):
-=======
-def make_app(url_prefix='/qcache', debug=False, max_cache_size=1000000000, max_age=0,
-             statistics_buffer_size=1000, basic_auth=None):
->>>>>>> 395feaea
     if basic_auth:
         global auth_user, auth_password
         auth_user, auth_password = basic_auth.split(':', 2)
@@ -316,11 +290,7 @@
     return Application([
                            url(r"{url_prefix}/dataset/([A-Za-z0-9\-_]+)/?(q)?".format(url_prefix=url_prefix),
                                DatasetHandler,
-<<<<<<< HEAD
                                dict(cache=cache),
-=======
-                               dict(dataset_cache=cache, state=AppState(), stats=stats),
->>>>>>> 395feaea
                                name="dataset"),
                            url(r"{url_prefix}/status".format(url_prefix=url_prefix),
                                StatusHandler,
@@ -347,7 +317,6 @@
     return {}
 
 
-<<<<<<< HEAD
 def run(port: int=8888,
         max_cache_size: int=1000000000,
         max_age: int=0,
@@ -356,27 +325,19 @@
         certfile: Optional[str]=None,
         cafile: Optional[str]=None,
         basic_auth: Optional[str]=None,
-        default_filter_engine: str=FILTER_ENGINE_NUMEXPR,
         api_workers: int=1,
         cache_shards: int=1,
         l2_cache_size: int=0):
-
-=======
-def run(port=8888, max_cache_size=1000000000, max_age=0, statistics_buffer_size=1000,
-        debug=False, certfile=None, cafile=None, basic_auth=None):
->>>>>>> 395feaea
     if basic_auth and not certfile:
         print("TLS must be enabled to use basic auth!")
         return
 
-<<<<<<< HEAD
     print("Starting...")
     print("port={}".format(port))
     print("max_cache_size={} bytes".format(max_cache_size))
     print("max_age={} seconds".format(max_age))
     print("statistics_buffer_size={}".format(statistics_buffer_size))
     print("debug={}".format(debug))
-    print("default_filter_engine={}".format(default_filter_engine))
     print("api_workers={}".format(api_workers))
     print("cache_shards={}".format(cache_shards))
     print("l2_cache_size={} bytes".format(l2_cache_size))
@@ -385,7 +346,6 @@
 
     cache = ShardedCache(max_cache_size=max_cache_size,
                          max_age=max_age,
-                         default_filter_engine=default_filter_engine,
                          statistics_buffer_size=statistics_buffer_size,
                          shard_count=cache_shards,
                          l2_cache_size=l2_cache_size)
@@ -393,18 +353,6 @@
     app = make_app(cache, debug=debug, basic_auth=basic_auth)
 
     args = dict(max_buffer_size=max_cache_size)
-=======
-    print("Starting on port {port}, max cache size {max_cache_size} bytes, max age {max_age} seconds,"
-          " statistics_buffer_size {statistics_buffer_size}, debug={debug},".format(
-        port=port, max_cache_size=max_cache_size, max_age=max_age,
-        statistics_buffer_size=statistics_buffer_size, debug=debug))
-
-    app = make_app(
-        debug=debug, max_cache_size=max_cache_size, max_age=max_age,
-        statistics_buffer_size=statistics_buffer_size, basic_auth=basic_auth)
-
-    args = {}
->>>>>>> 395feaea
     args.update(ssl_options(certfile=certfile, cafile=cafile))
     http_server = httpserver.HTTPServer(app, **args)
     http_server.bind(port)
