<<<<<<< HEAD
import numpy

from qcache.qframe.context import get_current_qframe
=======
from __future__ import unicode_literals
>>>>>>> 395feaea


class MalformedQueryException(Exception):
    pass


def raise_malformed(message, q):
    raise MalformedQueryException(message + ': {q}'.format(q=q))


def assert_integer(name, i):
    if not isinstance(i, int):
        raise_malformed('Invalid type for {name}'.format(name=name), i)


def assert_list(name, l):
    if not isinstance(l, list):
        raise_malformed('Invalid format for {name}'.format(name=name), l)


def assert_len(q, expected, error_message="Invalid number of arguments"):
    if len(q) != expected:
        raise_malformed(error_message, q)


def is_quoted(string):
    l = len(string)
    return (l >= 2) and \
           ((string[0] == "'" and string[-1] == "'") or
            (string[0] == '"' and string[-1] == '"'))


def unquote(s):
    if not isinstance(s, str):
        return s

    if s.startswith("'") or s.startswith('"'):
        s = s[1:]

    if s.endswith("'") or s.endswith('"'):
        s = s[:-1]

<<<<<<< HEAD
    return s


def prepare_in_clause(q, filter_engine):
    """
    The arguments to an in expression may be either a list of values or
    a sub query which is then executed to produce a list of values.
    """
    assert_len(q, 3)
    _, col_name, args = q

    if isinstance(args, dict):
        # Sub query, circular dependency on query by nature so need to keep the import local
        from qcache.qframe import query
        current_qframe = get_current_qframe()
        sub_df, _ = query(current_qframe.df, args, filter_engine=filter_engine)
        try:
            # Explicitly remove nulls since they should not contribute to the result
            args = sub_df[col_name].dropna().values
        except KeyError:
            raise_malformed('Unknown column "{}"'.format(col_name), q)

    if not isinstance(args, (list, numpy.ndarray)):
        raise_malformed("Second argument must be a list", q)

    return col_name, args
=======
    return s
>>>>>>> 395feaea
<|MERGE_RESOLUTION|>--- conflicted
+++ resolved
@@ -1,10 +1,6 @@
-<<<<<<< HEAD
 import numpy
 
 from qcache.qframe.context import get_current_qframe
-=======
-from __future__ import unicode_literals
->>>>>>> 395feaea
 
 
 class MalformedQueryException(Exception):
@@ -47,11 +43,10 @@
     if s.endswith("'") or s.endswith('"'):
         s = s[:-1]
 
-<<<<<<< HEAD
     return s
 
 
-def prepare_in_clause(q, filter_engine):
+def prepare_in_clause(q):
     """
     The arguments to an in expression may be either a list of values or
     a sub query which is then executed to produce a list of values.
@@ -63,7 +58,7 @@
         # Sub query, circular dependency on query by nature so need to keep the import local
         from qcache.qframe import query
         current_qframe = get_current_qframe()
-        sub_df, _ = query(current_qframe.df, args, filter_engine=filter_engine)
+        sub_df, _ = query(current_qframe.df, args)
         try:
             # Explicitly remove nulls since they should not contribute to the result
             args = sub_df[col_name].dropna().values
@@ -73,7 +68,4 @@
     if not isinstance(args, (list, numpy.ndarray)):
         raise_malformed("Second argument must be a list", q)
 
-    return col_name, args
-=======
-    return s
->>>>>>> 395feaea
+    return col_name, args