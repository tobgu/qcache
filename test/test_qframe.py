--- conflicted
+++ resolved
@@ -261,28 +261,14 @@
      2,
      3,bb""", []),  # null/None are ignored
 ])
-<<<<<<< HEAD
-def test_sub_select(data, expected_rows, engine):
+def test_sub_select(data, expected_rows):
     frame = QFrame.from_csv(data)
-    result = frame.query({'where': ['in', 'bar', {'where': ['==', 'foo', 2]}]},
-                         filter_engine=engine)
+    result = frame.query({'where': ['in', 'bar', {'where': ['==', 'foo', 2]}]})
     assert_rows(result, expected_rows)
 
 
-def test_sub_select_in_column_missing_in_sub_select(engine):
+def test_sub_select_in_column_missing_in_sub_select():
     frame = QFrame.from_csv(b"""foo,bar
-=======
-def test_sub_select(data):
-    frame = QFrame.from_csv(data)
-
-    result = frame.query({'where': ['in', 'bar', {'where': ['==', 'foo', 2]}]})
-
-    assert_rows(result, [1, 2])
-
-
-def test_sub_select_in_column_missing_in_sub_select():
-    frame = QFrame.from_csv("""foo,bar
->>>>>>> 395feaea
     1,aa""")
 
     with pytest.raises(MalformedQueryException):
@@ -662,7 +648,7 @@
 
 
 def test_like_ignores_nan_values():
-    f = QFrame.from_csv("""
+    f = QFrame.from_csv(b"""
     foo,bar
     aaa,xyz
     bbb,""")
@@ -671,7 +657,7 @@
 
 
 def test_only_empty_string_is_nan():
-    f = QFrame.from_csv("""
+    f = QFrame.from_csv(b"""
     foo,bar
     aaa,N/A
     aaa,n/a
